# Developing with the Java CDK

This page will walk through the process of developing with the Java CDK.

- [Developing with the Java CDK](#developing-with-the-java-cdk)
  - [Intro to the Java CDK](#intro-to-the-java-cdk)
    - [What is included in the Java CDK?](#what-is-included-in-the-java-cdk)
    - [How is the CDK published?](#how-is-the-cdk-published)
  - [Using the Java CDK](#using-the-java-cdk)
    - [Building the CDK](#building-the-cdk)
    - [Bumping the CDK version](#bumping-the-cdk-version)
    - [Publishing the CDK](#publishing-the-cdk)
  - [Developing Connectors with the Java CDK](#developing-connectors-with-the-java-cdk)
    - [Referencing the CDK from Java connectors](#referencing-the-cdk-from-java-connectors)
    - [Developing a connector alongside the CDK](#developing-a-connector-alongside-the-cdk)
    - [Developing a connector against a pinned CDK version](#developing-a-connector-against-a-pinned-cdk-version)
  - [Common Debugging Tips](#common-debugging-tips)
  - [Changelog](#changelog)
    - [Java CDK](#java-cdk)

## Intro to the Java CDK

### What is included in the Java CDK?

The java CDK is comprised of separate modules:

- `core` - Shared classes for building connectors of all types.
- `db-sources` - Shared classes for building DB sources.
- `db-destinations` - Shared classes for building DB destinations.

Each CDK submodule may contain these elements:

- `src/main` - (Required.) The classes that will ship with the connector, providing capabilities to the connectors.
- `src/test` - (Required.) These are unit tests that run as part of every build of the CDK. They help ensure that CDK `main` code is in a healthy state.
- `src/test-integration` - (Optional.) Integration tests which provide a more extensive test of the code in `src/main`. These are not by the `build` command but are executed as part of the `integrationTest` or `integrationTestJava` Gradle tasks.
- `src/testFixtures` - (Optional.) These shared classes are exported for connectors for use in the connectors' own test implementations. Connectors will have access to these classes within their unit and integration tests, but the classes will not be shipped with connectors when they are published.

### How is the CDK published?

The CDK is published as a set of jar files sharing a version number. Every submodule generates one runtime jar for the main classes. If the submodule contains test fixtures, a second jar will be published with the test fixtures classes.

Note: Connectors do not have to manage which jars they should depend on, as this is handled automatically by the `airbyte-java-connector` plugin. See example below.

## Using the Java CDK

### Building the CDK

To build and test the Java CDK, execute the following:

```sh
./gradlew :airbyte-cdk:java:airbyte-cdk:build
```

### Bumping the CDK version

You will need to bump this version manually whenever you are making changes to code inside the CDK.

While under development, the next version number for the CDK is tracked in the file: `airbyte-cdk/java/airbyte-cdk/core/src/main/resources/version.properties`.

If the CDK is not being modified, this file will contain the most recently published version number.

### Publishing the CDK

_⚠️ These steps should only be performed after all testing and approvals are in place on the PR. ⚠️_

The CDK can be published with a GitHub Workflow and a slash command which can be run by Airbyte personnel.

To invoke via slash command (recommended), use the following syntax in a comment on the PR that contains your changes:

```bash
/publish-java-cdk                # Run with the defaults (dry-run=false, force=false)
/publish-java-cdk dry-run=true   # Run in dry-run mode (no-op)
/publish-java-cdk force=true     # Force-publish if needing to replace an already published version
```

Note:

- Remember to **document your changes** in the Changelog section below.
- After you publish the CDK, remember to toggle `useLocalCdk` back to `false` in all connectors.
- Unless you specify `force=true`, the pipeline should fail if the version you are trying to publish already exists.
- By running the publish with `dry-run=true`, you can confirm the process is working as expected, without actually publishing the changes.
- In dry-run mode, you can also view and download the jars that are generated. To do so, navigate to the job status in GitHub Actions and navigate to the 'artifacts' section.
- You can also invoke manually in the GitHub Web UI. To do so: go to `Actions` tab, select the `Publish Java CDK` workflow, and click `Run workflow`.
- You can view and administer published CDK versions here: https://admin.cloudrepo.io/repository/airbyte-public-jars/io/airbyte/airbyte-cdk
- The public endpoint for published CDK versions is here: https://airbyte.mycloudrepo.io/public/repositories/airbyte-public-jars/io/airbyte/airbyte-cdk/

## Developing Connectors with the Java CDK

### Referencing the CDK from Java connectors

You can reference the CDK in your connector's `build.gradle` file:

```groovy
plugins {
    id 'application'
    id 'airbyte-java-connector'
}

airbyteJavaConnector {
    cdkVersionRequired = '0.1.0'   // The CDK version to pin to.
    features = ['db-destinations'] // An array of CDK features to depend on.
    useLocalCdk = false            // Use 'true' to use a live reference to the
                                   // local cdk project.
}

airbyteJavaConnector.addCdkDependencies()
```

Replace `0.1.0` with the CDK version you are working with. If you're actively developing the CDK and want to use the latest version locally, use the `useLocalCdk` flag to use the live CDK code during builds and tests.

### Developing a connector alongside the CDK

You can iterate on changes in the CDK local and test them in the connector without needing to publish the CDK changes publicly.

When modifying the CDK and a connector in the same PR or branch, please use the following steps:

1. Set the version of the CDK in `version.properties` to the next appropriate version number and add a description in the `Changelog` at the bottom of this readme file.
2. Modify your connector's build.gradle file as follows:
   1. Set `useLocalCdk` to `true` in the connector you are working on. This will ensure the connector always uses the local CDK definitions instead of the published version.
   2. Set `cdkVersionRequired` to use the new _to-be-published_ CDK version.

After the above, you can build and test your connector as usual. Gradle will automatically use the local CDK code files while you are working on the connector.

Once you are done developing and testing your CDK changes:

1. Publish the CDK using the instructions here in this readme.
2. After publishing the CDK, update the `useLocalCdk` setting by running `./gradlew :airbyte-integrations:connectors:<connector-name>:disableLocalCdkRefs`. to automatically revert `useLocalCdk` to `false`.
3. You can optionally run `./gradlew :airbyte-integrations:connectors:<connector-name>:assertNotUsingLocalCdk` to ensure that the project is not using a local CDK reference.

_Note: You can also use `./gradlew assertNotUsingLocalCdk` or `./gradlew disableLocalCdkRefs` to run these tasks on **all** connectors simultaneously._

### Developing a connector against a pinned CDK version

You can always pin your connector to a prior stable version of the CDK, which may not match what is the latest version in the `airbyte` repo. For instance, your connector can be pinned to `0.1.1` while the latest version may be `0.2.0`.

Maven and Gradle will automatically reference the correct (pinned) version of the CDK for your connector, and you can use your local IDE to browse the prior version of the codebase that corresponds to that version.

## Common Debugging Tips

MavenLocal debugging steps:

1. Confirm local publish status by running:
   `ls -la ~/.m2/repository/io/airbyte/airbyte-cdk/*`
2. Confirm jar contents by running:
   `jar tf ~/.m2/repository/io/airbyte/airbyte-cdk/0.0.2-SNAPSHOT/airbyte-cdk-0.0.2-SNAPSHOT.jar`
3. Remove CDK artifacts from MavenLocal by running:
   `rm -rf ~/.m2/repository/io/airbyte/airbyte-cdk/*`
4. Rebuid CDK artifacts by running:
   `./gradlew :airbyte-cdk:java:airbyte-cdk:build`
   or
   `./gradlew :airbyte-cdk:java:airbyte-cdk:publishToMavenLocal`

## Changelog

### Java CDK

| Version | Date       | Pull Request                                               | Subject                                                                                                                                                        |
|:--------|:-----------|:-----------------------------------------------------------|:---------------------------------------------------------------------------------------------------------------------------------------------------------------|
<<<<<<< HEAD
| 0.6.2   | 2023-12-01 | [\#](https://github.com/airbytehq/airbyte/pull/) | Add the abstract DB source debugger.                                                                                                                           |
=======
| 0.6.2   | 2023-11-30 | [\#32573](https://github.com/airbytehq/airbyte/pull/32573) | Update MSSQLConverter to enforce 6-digit microsecond precision for timestamp fields                                                                            |
>>>>>>> 5f5295ee
| 0.6.1   | 2023-11-30 | [\#32610](https://github.com/airbytehq/airbyte/pull/32610) | Support DB inital sync using binary as primary key.                                                                                                            |
| 0.6.0   | 2023-11-30 | [\#32888](https://github.com/airbytehq/airbyte/pull/32888) | JDBC destinations now use the async framework                                                                                                                  |
| 0.5.3   | 2023-11-28 | [\#32686](https://github.com/airbytehq/airbyte/pull/32686) | Better attribution of debezium engine shutdown due to heartbeat.                                                                                               |
| 0.5.1   | 2023-11-27 | [\#32662](https://github.com/airbytehq/airbyte/pull/32662) | Debezium initialization wait time will now read from initial setup time.                                                                                       |
| 0.5.0   | 2023-11-22 | [\#32656](https://github.com/airbytehq/airbyte/pull/32656) | Introduce TestDatabase test fixture, refactor database source test base classes.                                                                               |
| 0.4.11  | 2023-11-14 | [\#32526](https://github.com/airbytehq/airbyte/pull/32526) | Clean up memory manager logs.                                                                                                                                  |
| 0.4.10  | 2023-11-13 | [\#32285](https://github.com/airbytehq/airbyte/pull/32285) | Fix UUID codec ordering for MongoDB connector                                                                                                                  |
| 0.4.9   | 2023-11-13 | [\#32468](https://github.com/airbytehq/airbyte/pull/32468) | Further error grouping improvements for DV2 connectors                                                                                                         |
| 0.4.8   | 2023-11-09 | [\#32377](https://github.com/airbytehq/airbyte/pull/32377) | source-postgres tests: skip dropping database                                                                                                                  |
| 0.4.7   | 2023-11-08 | [\#31856](https://github.com/airbytehq/airbyte/pull/31856) | source-postgres: support for inifinty date and timestamps                                                                                                      |
| 0.4.5   | 2023-11-07 | [\#32112](https://github.com/airbytehq/airbyte/pull/32112) | Async destinations framework: Allow configuring the queue flush threshold                                                                                      |
| 0.4.4   | 2023-11-06 | [\#32119](https://github.com/airbytehq/airbyte/pull/32119) | Add STANDARD UUID codec to MongoDB debezium handler                                                                                                            |
| 0.4.2   | 2023-11-06 | [\#32190](https://github.com/airbytehq/airbyte/pull/32190) | Improve error deinterpolation                                                                                                                                  |
| 0.4.1   | 2023-11-02 | [\#32192](https://github.com/airbytehq/airbyte/pull/32192) | Add 's3-destinations' CDK module.                                                                                                                              |
| 0.4.0   | 2023-11-02 | [\#32050](https://github.com/airbytehq/airbyte/pull/32050) | Fix compiler warnings.                                                                                                                                         |
| 0.3.0   | 2023-11-02 | [\#31983](https://github.com/airbytehq/airbyte/pull/31983) | Add deinterpolation feature to AirbyteExceptionHandler.                                                                                                        |
| 0.2.4   | 2023-10-31 | [\#31807](https://github.com/airbytehq/airbyte/pull/31807) | Handle case of debezium update and delete of records in mongodb.                                                                                               |
| 0.2.3   | 2023-10-31 | [\#32022](https://github.com/airbytehq/airbyte/pull/32022) | Update Debezium version from 2.20 -> 2.4.0.                                                                                                                    |
| 0.2.2   | 2023-10-31 | [\#31976](https://github.com/airbytehq/airbyte/pull/31976) | Debezium tweaks to make tests run faster.                                                                                                                      |
| 0.2.0   | 2023-10-30 | [\#31960](https://github.com/airbytehq/airbyte/pull/31960) | Hoist top-level gradle subprojects into CDK.                                                                                                                   |
| 0.1.12  | 2023-10-24 | [\#31674](https://github.com/airbytehq/airbyte/pull/31674) | Fail sync when Debezium does not shut down properly.                                                                                                           |
| 0.1.11  | 2023-10-18 | [\#31486](https://github.com/airbytehq/airbyte/pull/31486) | Update constants in AdaptiveSourceRunner.                                                                                                                      |
| 0.1.9   | 2023-10-12 | [\#31309](https://github.com/airbytehq/airbyte/pull/31309) | Use toPlainString() when handling BigDecimals in PostgresConverter                                                                                             |
| 0.1.8   | 2023-10-11 | [\#31322](https://github.com/airbytehq/airbyte/pull/31322) | Cap log line length to 32KB to prevent loss of records                                                                                                         |
| 0.1.7   | 2023-10-10 | [\#31194](https://github.com/airbytehq/airbyte/pull/31194) | Deallocate unused per stream buffer memory when empty                                                                                                          |
| 0.1.6   | 2023-10-10 | [\#31083](https://github.com/airbytehq/airbyte/pull/31083) | Fix precision of numeric values in async destinations                                                                                                          |
| 0.1.5   | 2023-10-09 | [\#31196](https://github.com/airbytehq/airbyte/pull/31196) | Update typo in CDK (CDN_LSN -> CDC_LSN)                                                                                                                        |
| 0.1.4   | 2023-10-06 | [\#31139](https://github.com/airbytehq/airbyte/pull/31139) | Reduce async buffer                                                                                                                                            |
| 0.1.1   | 2023-09-28 | [\#30835](https://github.com/airbytehq/airbyte/pull/30835) | JDBC destinations now avoid staging area name collisions by using the raw table name as the stage name. (previously we used the stream name as the stage name) |
| 0.1.0   | 2023-09-27 | [\#30445](https://github.com/airbytehq/airbyte/pull/30445) | First launch, including shared classes for all connectors.                                                                                                     |
| 0.0.2   | 2023-08-21 | [\#28687](https://github.com/airbytehq/airbyte/pull/28687) | Version bump only (no other changes).                                                                                                                          |
| 0.0.1   | 2023-08-08 | [\#28687](https://github.com/airbytehq/airbyte/pull/28687) | Initial release for testing.                                                                                                                                   |<|MERGE_RESOLUTION|>--- conflicted
+++ resolved
@@ -156,11 +156,8 @@
 
 | Version | Date       | Pull Request                                               | Subject                                                                                                                                                        |
 |:--------|:-----------|:-----------------------------------------------------------|:---------------------------------------------------------------------------------------------------------------------------------------------------------------|
-<<<<<<< HEAD
-| 0.6.2   | 2023-12-01 | [\#](https://github.com/airbytehq/airbyte/pull/) | Add the abstract DB source debugger.                                                                                                                           |
-=======
+| 0.6.3   | 2023-12-01 | [\#33027](https://github.com/airbytehq/airbyte/pull/33027) | Add the abstract DB source debugger.                                                                                                                           |
 | 0.6.2   | 2023-11-30 | [\#32573](https://github.com/airbytehq/airbyte/pull/32573) | Update MSSQLConverter to enforce 6-digit microsecond precision for timestamp fields                                                                            |
->>>>>>> 5f5295ee
 | 0.6.1   | 2023-11-30 | [\#32610](https://github.com/airbytehq/airbyte/pull/32610) | Support DB inital sync using binary as primary key.                                                                                                            |
 | 0.6.0   | 2023-11-30 | [\#32888](https://github.com/airbytehq/airbyte/pull/32888) | JDBC destinations now use the async framework                                                                                                                  |
 | 0.5.3   | 2023-11-28 | [\#32686](https://github.com/airbytehq/airbyte/pull/32686) | Better attribution of debezium engine shutdown due to heartbeat.                                                                                               |
