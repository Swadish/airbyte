/*
 * Copyright (c) 2023 Airbyte, Inc., all rights reserved.
 */

package io.airbyte.cdk.integrations.source.relationaldb;

import static org.junit.jupiter.api.Assertions.assertEquals;
import static org.mockito.Mockito.CALLS_REAL_METHODS;
import static org.mockito.Mockito.mock;
import static org.mockito.Mockito.withSettings;

import com.fasterxml.jackson.databind.JsonNode;
import io.airbyte.cdk.integrations.source.relationaldb.state.StateGeneratorUtils;
import io.airbyte.commons.json.Jsons;
import io.airbyte.commons.resources.MoreResources;
import io.airbyte.protocol.models.v0.AirbyteStateMessage;
import io.airbyte.protocol.models.v0.AirbyteStateMessage.AirbyteStateType;
import java.io.IOException;
import java.util.List;
import org.junit.jupiter.api.Test;
import org.junit.jupiter.api.extension.ExtendWith;
import uk.org.webcompere.systemstubs.environment.EnvironmentVariables;
import uk.org.webcompere.systemstubs.jupiter.SystemStub;
import uk.org.webcompere.systemstubs.jupiter.SystemStubsExtension;

/**
 * Test suite for the {@link AbstractDbSource} class.
 */
@ExtendWith(SystemStubsExtension.class)
public class AbstractDbSourceTest {

  @SystemStub
  private EnvironmentVariables environmentVariables;

  @Test
  void testDeserializationOfLegacyState() throws IOException {
    final AbstractDbSource dbSource = mock(AbstractDbSource.class, withSettings().useConstructor("").defaultAnswer(CALLS_REAL_METHODS));
    final JsonNode config = mock(JsonNode.class);

    final String legacyStateJson = MoreResources.readResource("states/legacy.json");
    final JsonNode legacyState = Jsons.deserialize(legacyStateJson);

    final List<AirbyteStateMessage> result = StateGeneratorUtils.deserializeInitialState(legacyState,
        dbSource.getSupportedStateType(config));
    assertEquals(1, result.size());
    assertEquals(AirbyteStateType.LEGACY, result.get(0).getType());
  }

  @Test
  void testDeserializationOfGlobalState() throws IOException {
<<<<<<< HEAD
    environmentVariables.set(EnvVariableFeatureFlags.USE_STREAM_CAPABLE_STATE, "true");
    final AbstractDbSource dbSource = mock(AbstractDbSource.class, withSettings().useConstructor("").defaultAnswer(CALLS_REAL_METHODS));
=======
    final AbstractDbSource dbSource = spy(AbstractDbSource.class);
>>>>>>> 347267b9
    final JsonNode config = mock(JsonNode.class);

    final String globalStateJson = MoreResources.readResource("states/global.json");
    final JsonNode globalState = Jsons.deserialize(globalStateJson);

    final List<AirbyteStateMessage> result =
        StateGeneratorUtils.deserializeInitialState(globalState, dbSource.getSupportedStateType(config));
    assertEquals(1, result.size());
    assertEquals(AirbyteStateType.GLOBAL, result.get(0).getType());
  }

  @Test
  void testDeserializationOfStreamState() throws IOException {
<<<<<<< HEAD
    environmentVariables.set(EnvVariableFeatureFlags.USE_STREAM_CAPABLE_STATE, "true");
    final AbstractDbSource dbSource = mock(AbstractDbSource.class, withSettings().useConstructor("").defaultAnswer(CALLS_REAL_METHODS));
=======
    final AbstractDbSource dbSource = spy(AbstractDbSource.class);
>>>>>>> 347267b9
    final JsonNode config = mock(JsonNode.class);

    final String streamStateJson = MoreResources.readResource("states/per_stream.json");
    final JsonNode streamState = Jsons.deserialize(streamStateJson);

    final List<AirbyteStateMessage> result =
        StateGeneratorUtils.deserializeInitialState(streamState, dbSource.getSupportedStateType(config));
    assertEquals(2, result.size());
    assertEquals(AirbyteStateType.STREAM, result.get(0).getType());
  }

  @Test
  void testDeserializationOfNullState() throws IOException {
    final AbstractDbSource dbSource = mock(AbstractDbSource.class, withSettings().useConstructor("").defaultAnswer(CALLS_REAL_METHODS));
    final JsonNode config = mock(JsonNode.class);

    final List<AirbyteStateMessage> result = StateGeneratorUtils.deserializeInitialState(null, dbSource.getSupportedStateType(config));
    assertEquals(1, result.size());
    assertEquals(dbSource.getSupportedStateType(config), result.get(0).getType());
  }

}<|MERGE_RESOLUTION|>--- conflicted
+++ resolved
@@ -48,12 +48,7 @@
 
   @Test
   void testDeserializationOfGlobalState() throws IOException {
-<<<<<<< HEAD
-    environmentVariables.set(EnvVariableFeatureFlags.USE_STREAM_CAPABLE_STATE, "true");
     final AbstractDbSource dbSource = mock(AbstractDbSource.class, withSettings().useConstructor("").defaultAnswer(CALLS_REAL_METHODS));
-=======
-    final AbstractDbSource dbSource = spy(AbstractDbSource.class);
->>>>>>> 347267b9
     final JsonNode config = mock(JsonNode.class);
 
     final String globalStateJson = MoreResources.readResource("states/global.json");
@@ -67,12 +62,7 @@
 
   @Test
   void testDeserializationOfStreamState() throws IOException {
-<<<<<<< HEAD
-    environmentVariables.set(EnvVariableFeatureFlags.USE_STREAM_CAPABLE_STATE, "true");
     final AbstractDbSource dbSource = mock(AbstractDbSource.class, withSettings().useConstructor("").defaultAnswer(CALLS_REAL_METHODS));
-=======
-    final AbstractDbSource dbSource = spy(AbstractDbSource.class);
->>>>>>> 347267b9
     final JsonNode config = mock(JsonNode.class);
 
     final String streamStateJson = MoreResources.readResource("states/per_stream.json");
