--- conflicted
+++ resolved
@@ -174,15 +174,11 @@
             ],
         }
     )
-<<<<<<< HEAD
-    .set_validation_policies({FailingSchemaValidationPolicy.ALWAYS_FAIL: FailingSchemaValidationPolicy()})
-=======
     .set_source_builder(
         _base_failure_scenario.source_builder.copy().set_validation_policies(
             {FailingSchemaValidationPolicy.ALWAYS_FAIL: FailingSchemaValidationPolicy()}
         )
     )
->>>>>>> 46715f1d
     .set_expected_check_error(None, FileBasedSourceError.ERROR_VALIDATING_RECORD.value)
 ).build()
 
