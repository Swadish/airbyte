--- conflicted
+++ resolved
@@ -75,13 +75,8 @@
                 raise UndefinedReferenceException(path, ref_key)
         elif isinstance(value, dict):
             return self.preprocess_dict(value, evaluated_config, path)
-<<<<<<< HEAD
         elif type(value) == list:
             evaluated_list = [self.preprocess(v, evaluated_config, path) for v in value]
             return evaluated_list
-=======
-        elif isinstance(value, list):
-            return [self.preprocess(v, evaluated_config, path) for v in value]
->>>>>>> 93b20670
         else:
             return value