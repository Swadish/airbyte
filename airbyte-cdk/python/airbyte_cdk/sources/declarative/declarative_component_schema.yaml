--- conflicted
+++ resolved
@@ -379,12 +379,8 @@
       datetime_format:
         description: The format of the datetime
         type: string
-<<<<<<< HEAD
-      cursor_format:
-=======
       cursor_datetime_format:
         description: The format string used to transform the datetime value in the API response into the format used by the cursor
->>>>>>> 4636b0ed
         type: string
       cursor_granularity:
         description: Smallest increment the datetime_format has (ISO 8601 duration) that is used to ensure the start of a slice does not overlap with the end of the previous one
