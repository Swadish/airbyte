--- conflicted
+++ resolved
@@ -16,10 +16,7 @@
 from airbyte_cdk.sources.declarative.types import Config
 
 
-<<<<<<< HEAD
 class LimitPaginator(ConditionalPaginator, JsonSchemaMixin):
-=======
-class LimitPaginator(ConditionalPaginator):
     """
     Limit paginator.
     Requests pages of results with a maximum number of records defined by limit_value.
@@ -78,19 +75,14 @@
 
     """
 
->>>>>>> e80b543d
     def __init__(
         self,
         limit_value: int,
         limit_option: RequestOption,
         page_token_option: RequestOption,
         pagination_strategy: PaginationStrategy,
-<<<<<<< HEAD
-        config: Config = {},
-=======
         config: Config,
         url_base: str,
->>>>>>> e80b543d
         decoder: Decoder = None,
     ):
         """
