#
# Copyright (c) 2022 Airbyte, Inc., all rights reserved.
#

from functools import lru_cache
from typing import Any, Mapping, MutableMapping, Optional, Union

import requests
from airbyte_cdk.sources.declarative.interpolation.interpolated_string import InterpolatedString
from airbyte_cdk.sources.declarative.requesters.error_handlers.default_error_handler import DefaultErrorHandler
from airbyte_cdk.sources.declarative.requesters.error_handlers.error_handler import ErrorHandler
from airbyte_cdk.sources.declarative.requesters.error_handlers.response_status import ResponseStatus
from airbyte_cdk.sources.declarative.requesters.request_options.interpolated_request_options_provider import (
    InterpolatedRequestOptionsProvider,
)
from airbyte_cdk.sources.declarative.requesters.request_options.request_options_provider import RequestOptionsProvider
from airbyte_cdk.sources.declarative.requesters.requester import HttpMethod, Requester
from airbyte_cdk.sources.declarative.types import Config, StreamSlice, StreamState
from airbyte_cdk.sources.streams.http.auth import HttpAuthenticator, NoAuth


class HttpRequester(Requester):
    """
    Default implementation of a Requester
    """

    def __init__(
        self,
        *,
        name: str,
        url_base: InterpolatedString,
        path: Optional[InterpolatedString],
        http_method: Union[str, HttpMethod] = HttpMethod.GET,
        request_options_provider: Optional[RequestOptionsProvider] = None,
        authenticator: HttpAuthenticator = None,
        error_handler: Optional[ErrorHandler] = None,
        config: Config,
    ):
        """
        :param name: Name of the stream. Only used for request/response caching
        :param url_base: Base url to send requests to
        :param path: Path to send requests to
        :param http_method: HTTP method to use when sending requests
        :param request_options_provider: request option provider defining the options to set on outgoing requests
        :param authenticator: Authenticator defining how to authenticate to the source
        :param error_handler: Error handler defining how to detect and handle errors
        :param config: The user-provided configuration as specified by the source's spec
        """
        if request_options_provider is None:
            request_options_provider = InterpolatedRequestOptionsProvider(config=config)
        elif isinstance(request_options_provider, dict):
            request_options_provider = InterpolatedRequestOptionsProvider(config=config, **request_options_provider)
        self._name = name
        self._authenticator = authenticator or NoAuth()
        self._url_base = url_base
        self._path: InterpolatedString = path
        if type(http_method) == str:
            http_method = HttpMethod[http_method]
        self._method = http_method
        self._request_options_provider = request_options_provider
        self._error_handler = error_handler or DefaultErrorHandler()
        self._config = config

    def get_authenticator(self):
        return self._authenticator

    def get_url_base(self):
        return self._url_base.eval(self._config)

<<<<<<< HEAD
    def get_path(self, *, stream_state: Mapping[str, Any], stream_slice: Mapping[str, Any], next_page_token: Mapping[str, Any]) -> str:
        if not self._path:
            return None
=======
    def get_path(
        self, *, stream_state: Optional[StreamState], stream_slice: Optional[StreamSlice], next_page_token: Optional[Mapping[str, Any]]
    ) -> str:
>>>>>>> cac95dd4
        kwargs = {"stream_state": stream_state, "stream_slice": stream_slice, "next_page_token": next_page_token}
        path = self._path.eval(self._config, **kwargs)
        return path

    def get_method(self):
        return self._method

    # use a tiny cache to limit the memory footprint. It doesn't have to be large because we mostly
    # only care about the status of the last response received
    @lru_cache(maxsize=10)
    def should_retry(self, response: requests.Response) -> ResponseStatus:
        # Cache the result because the HttpStream first checks if we should retry before looking at the backoff time
        return self._error_handler.should_retry(response)

    def request_params(
        self, stream_state: StreamState, stream_slice: Optional[StreamSlice] = None, next_page_token: Optional[Mapping[str, Any]] = None
    ) -> MutableMapping[str, Any]:
        return self._request_options_provider.request_params(stream_state, stream_slice, next_page_token)

    def request_headers(
        self, stream_state: StreamState, stream_slice: Optional[StreamSlice] = None, next_page_token: Optional[Mapping[str, Any]] = None
    ) -> Mapping[str, Any]:
        return self._request_options_provider.request_headers(stream_state, stream_slice, next_page_token)

    def request_body_data(
        self, stream_state: StreamState, stream_slice: Optional[StreamSlice] = None, next_page_token: Mapping[str, Any] = None
    ) -> Optional[Union[Mapping, str]]:
        return self._request_options_provider.request_body_data(stream_state, stream_slice, next_page_token)

    def request_body_json(
        self, stream_state: StreamState, stream_slice: Optional[StreamSlice] = None, next_page_token: Mapping[str, Any] = None
    ) -> Optional[Mapping]:
        return self._request_options_provider.request_body_json(stream_state, stream_slice, next_page_token)

    def request_kwargs(
        self, stream_state: StreamState, stream_slice: Optional[StreamSlice] = None, next_page_token: Mapping[str, Any] = None
    ) -> Mapping[str, Any]:
        # todo: there are a few integrations that override the request_kwargs() method, but the use case for why kwargs over existing
        #  constructs is a little unclear. We may revisit this, but for now lets leave it out of the DSL
        return {}

    @property
    def cache_filename(self) -> str:
        # FIXME: this should be declarative
        return f"{self._name}.yml"

    @property
    def use_cache(self) -> bool:
        # FIXME: this should be declarative
        return False<|MERGE_RESOLUTION|>--- conflicted
+++ resolved
@@ -67,15 +67,9 @@
     def get_url_base(self):
         return self._url_base.eval(self._config)
 
-<<<<<<< HEAD
-    def get_path(self, *, stream_state: Mapping[str, Any], stream_slice: Mapping[str, Any], next_page_token: Mapping[str, Any]) -> str:
-        if not self._path:
-            return None
-=======
     def get_path(
         self, *, stream_state: Optional[StreamState], stream_slice: Optional[StreamSlice], next_page_token: Optional[Mapping[str, Any]]
     ) -> str:
->>>>>>> cac95dd4
         kwargs = {"stream_state": stream_state, "stream_slice": stream_slice, "next_page_token": next_page_token}
         path = self._path.eval(self._config, **kwargs)
         return path
