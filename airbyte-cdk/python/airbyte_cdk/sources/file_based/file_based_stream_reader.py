#
# Copyright (c) 2023 Airbyte, Inc., all rights reserved.
#

import logging
from abc import ABC, abstractmethod
<<<<<<< HEAD
from io import IOBase
from typing import Iterable, List, Optional, Set, Generic

from airbyte_cdk.sources.file_based.config.abstract_file_based_spec import AbstractFileBasedSpec
from airbyte_cdk.sources.file_based.remote_file import FileReadMode, RemoteFile
=======
from enum import Enum
from io import IOBase
from typing import Iterable, List, Optional, Set

from airbyte_cdk.sources.file_based.config.abstract_file_based_spec import AbstractFileBasedSpec
from airbyte_cdk.sources.file_based.remote_file import RemoteFile
>>>>>>> a68ea60f
from wcmatch.glob import GLOBSTAR, globmatch
from airbyte_cdk.sources.file_based.types import SpecType


<<<<<<< HEAD
class AbstractFileBasedStreamReader(ABC, Generic[SpecType]):
=======
class FileReadMode(Enum):
    READ = "r"
    READ_BINARY = "rb"


class AbstractFileBasedStreamReader(ABC):
>>>>>>> a68ea60f
    def __init__(self) -> None:
        self._config = None

    @property
<<<<<<< HEAD
    def config(self) -> Optional[AbstractFileBasedSpec[SpecType]]:
=======
    def config(self) -> Optional[AbstractFileBasedSpec]:
>>>>>>> a68ea60f
        return self._config

    @config.setter
    @abstractmethod
<<<<<<< HEAD
    def config(self, value: AbstractFileBasedSpec[SpecType]) -> None:
=======
    def config(self, value: AbstractFileBasedSpec) -> None:
        """
        FileBasedSource reads the config from disk and parses it, and once parsed, the source sets the config on its StreamReader.

        Note: FileBasedSource only requires the keys defined in the abstract config, whereas concrete implementations of StreamReader
        will require keys that (for example) allow it to authenticate with the 3rd party.

        Therefore, concrete implementations of AbstractFileBasedStreamReader's config setter should assert that `value` is of the correct
        config type for that type of StreamReader.
        """
>>>>>>> a68ea60f
        ...

    @abstractmethod
    def open_file(self, file: RemoteFile, mode: FileReadMode, logger: logging.Logger) -> IOBase:
        """
        Return a file handle for reading.

        Many sources will be able to use smart_open to implement this method,
        for example:

        client = boto3.Session(...)
        return smart_open.open(remote_file.uri, transport_params={"client": client})
        """
        ...

    @abstractmethod
    def get_matching_files(
        self,
        globs: List[str],
        logger: logging.Logger,
    ) -> Iterable[RemoteFile]:
        """
        Return all files that match any of the globs.

        Example:

        The source has files "a.json", "foo/a.json", "foo/bar/a.json"

        If globs = ["*.json"] then this method returns ["a.json"].

        If globs = ["foo/*.json"] then this method returns ["foo/a.json"].

        Utility method `self.filter_files_by_globs` and `self.get_prefixes_from_globs`
        are available, which may be helpful when implementing this method.
        """
        ...

    @classmethod
    def filter_files_by_globs(cls, files: List[RemoteFile], globs: List[str]) -> Iterable[RemoteFile]:
        """
        Utility method for filtering files based on globs.
        """
        seen = set()

        for file in files:
            if cls.file_matches_globs(file, globs):
                if file.uri not in seen:
                    seen.add(file.uri)
                    yield file

    @staticmethod
    def file_matches_globs(file: RemoteFile, globs: List[str]) -> bool:
        # Use the GLOBSTAR flag to enable recursive ** matching
        # (https://facelessuser.github.io/wcmatch/wcmatch/#globstar)
        return any(globmatch(file.uri, g, flags=GLOBSTAR) for g in globs)

    @staticmethod
    def get_prefixes_from_globs(globs: List[str]) -> Set[str]:
        """
        Utility method for extracting prefixes from the globs.
        """
        prefixes = {glob.split("*")[0] for glob in globs}
        return set(filter(lambda x: bool(x), prefixes))<|MERGE_RESOLUTION|>--- conflicted
+++ resolved
@@ -4,51 +4,37 @@
 
 import logging
 from abc import ABC, abstractmethod
-<<<<<<< HEAD
 from io import IOBase
 from typing import Iterable, List, Optional, Set, Generic
 
 from airbyte_cdk.sources.file_based.config.abstract_file_based_spec import AbstractFileBasedSpec
 from airbyte_cdk.sources.file_based.remote_file import FileReadMode, RemoteFile
-=======
 from enum import Enum
 from io import IOBase
 from typing import Iterable, List, Optional, Set
 
 from airbyte_cdk.sources.file_based.config.abstract_file_based_spec import AbstractFileBasedSpec
 from airbyte_cdk.sources.file_based.remote_file import RemoteFile
->>>>>>> a68ea60f
 from wcmatch.glob import GLOBSTAR, globmatch
 from airbyte_cdk.sources.file_based.types import SpecType
 
 
-<<<<<<< HEAD
-class AbstractFileBasedStreamReader(ABC, Generic[SpecType]):
-=======
 class FileReadMode(Enum):
     READ = "r"
     READ_BINARY = "rb"
 
 
-class AbstractFileBasedStreamReader(ABC):
->>>>>>> a68ea60f
+class AbstractFileBasedStreamReader(ABC, Generic[SpecType]):
     def __init__(self) -> None:
         self._config = None
 
     @property
-<<<<<<< HEAD
     def config(self) -> Optional[AbstractFileBasedSpec[SpecType]]:
-=======
-    def config(self) -> Optional[AbstractFileBasedSpec]:
->>>>>>> a68ea60f
         return self._config
 
     @config.setter
     @abstractmethod
-<<<<<<< HEAD
     def config(self, value: AbstractFileBasedSpec[SpecType]) -> None:
-=======
-    def config(self, value: AbstractFileBasedSpec) -> None:
         """
         FileBasedSource reads the config from disk and parses it, and once parsed, the source sets the config on its StreamReader.
 
@@ -58,7 +44,6 @@
         Therefore, concrete implementations of AbstractFileBasedStreamReader's config setter should assert that `value` is of the correct
         config type for that type of StreamReader.
         """
->>>>>>> a68ea60f
         ...
 
     @abstractmethod
