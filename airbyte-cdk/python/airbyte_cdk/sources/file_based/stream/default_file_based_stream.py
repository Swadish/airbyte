--- conflicted
+++ resolved
@@ -6,12 +6,18 @@
 import itertools
 import logging
 from functools import cache
-<<<<<<< HEAD
-from typing import Any, Iterable, List, Mapping, Optional, Set, Union
-=======
+from typing import Any, Iterable, List, Mapping, Optional, Set, Union, Dict
 from typing import Any, Iterable, List, Mapping, MutableMapping, Optional, Union
->>>>>>> 6028f05b
-
+from airbyte_cdk.sources.file_based.schema_helpers import merge_schemas, type_mapping_to_jsonschema
+from airbyte_cdk.sources.file_based.discovery_policy import AbstractDiscoveryPolicy
+from airbyte_cdk.sources.file_based.exceptions import UndefinedParserError
+from airbyte_cdk.sources.file_based.file_based_stream_reader import AbstractFileBasedStreamReader
+from airbyte_cdk.sources.file_based.file_types.file_type_parser import FileTypeParser
+from airbyte_cdk.sources.file_based.remote_file import RemoteFile
+from airbyte_cdk.sources.file_based.stream.file_based_stream_config import FileBasedStreamConfig, PrimaryKeyType
+from airbyte_cdk.sources.file_based.types import StreamSlice, StreamState
+from airbyte_cdk.sources.streams import Stream
+from airbyte_cdk.sources.streams.availability_strategy import AvailabilityStrategy
 from airbyte_cdk.sources.file_based.exceptions import MissingSchemaError, RecordParseError, SchemaInferenceError
 from airbyte_cdk.sources.file_based.remote_file import RemoteFile
 from airbyte_cdk.sources.file_based.schema_helpers import merge_schemas
@@ -33,8 +39,15 @@
     ab_file_name_col = "_ab_source_file_url"
     airbyte_columns = [ab_last_mod_col, ab_file_name_col]
 
-    def __init__(self, cursor: FileBasedCursor, **kwargs):
-        super().__init__(**kwargs)
+    def __init__(self,
+                 cursor: FileBasedCursor,
+                 config: FileBasedStreamConfig,
+                 stream_reader: AbstractFileBasedStreamReader,
+                 availability_strategy: AvailabilityStrategy,
+                 discovery_policy: AbstractDiscoveryPolicy,
+                 parsers: Dict[str, FileTypeParser],
+                 ):
+        super().__init__(config, stream_reader, availability_strategy, discovery_policy, parsers)
         self._cursor = cursor
 
     @property
@@ -42,7 +55,7 @@
         return self._cursor.get_state()
 
     @state.setter
-    def state(self, value: MutableMapping[str, Any]):
+    def state(self, value: MutableMapping[str, Any]) -> None:
         """State setter, accept state serialized by state getter."""
         self._cursor.set_initial_state(value)
 
@@ -50,15 +63,6 @@
     def primary_key(self) -> Optional[Union[str, List[str], List[List[str]]]]:
         return self.config.primary_key
 
-<<<<<<< HEAD
-    def read_records(
-        self,
-        sync_mode: SyncMode,
-        cursor_field: Optional[List[str]] = None,
-        stream_slice: Optional[StreamSlice] = None,
-        stream_state: Optional[StreamState] = None,
-    ) -> Iterable[Mapping[str, Any]]:
-=======
     def compute_slices(self) -> Iterable[Optional[Mapping[str, Any]]]:
         # Sort files by last_modified, uri and return them grouped by last_modified
         all_files = self._list_files()
@@ -68,7 +72,6 @@
         return slices
 
     def read_records_from_slice(self, stream_slice: StreamSlice) -> Iterable[Mapping[str, Any]]:
->>>>>>> 6028f05b
         """
         Yield all records from all remote files in `list_files_for_this_sync`.
         """
@@ -92,30 +95,12 @@
             except Exception as exc:
                 raise RecordParseError(f"Error reading records from file: {file.uri}. Is the file valid {self.config.file_type}?") from exc
 
-<<<<<<< HEAD
-    @cache
-    def get_json_schema(self) -> Mapping[str, Any]:
-=======
     @property
     def cursor_field(self) -> Union[str, List[str]]:
->>>>>>> 6028f05b
         """
         Override to return the default cursor field used by this stream e.g: an API entity might always use created_at as the cursor field.
         :return: The name of the field used as a cursor. If the cursor is nested, return an array consisting of the path to the cursor.
         """
-<<<<<<< HEAD
-        if self.config.input_schema:
-            return type_mapping_to_jsonschema(self.config.input_schema)
-
-        files = self.list_files()
-        max_n_files_for_schema_inference = self._discovery_policy.max_n_files_for_schema_inference
-        if len(files) > max_n_files_for_schema_inference:
-            # Use the most recent files for schema inference, so we pick up schema changes during discovery.
-            files = sorted(files, key=lambda x: x.last_modified, reverse=True)[:max_n_files_for_schema_inference]
-            logging.warning(f"Refusing to infer schema for {len(files)} files; using {max_n_files_for_schema_inference} files.")
-        return self.infer_schema(files)
-=======
-        return list()
         return self.ab_last_mod_col
 
     @cache
@@ -124,13 +109,13 @@
             self.ab_last_mod_col: {"type": "string"},
             self.ab_file_name_col: {"type": "string"},
         }
-        schema = self._get_raw_json_schema()
+        schema = dict(self._get_raw_json_schema())
         schema["properties"] = {**extra_fields, **schema.get("properties", {})}
         return schema
 
     def _get_raw_json_schema(self) -> Mapping[str, Any]:
         if self.config.input_schema:
-            type_mapping = self.config.input_schema
+            type_mapping = type_mapping_to_jsonschema(self.config.input_schema)
         else:
             files = self._list_files()
             max_n_files_for_schema_inference = self._discovery_policy.max_n_files_for_schema_inference
@@ -140,7 +125,6 @@
                 logging.warning(f"Refusing to infer schema for {len(files)} files; using {max_n_files_for_schema_inference} files.")
             type_mapping = self.infer_schema(files)
         return type_mapping
->>>>>>> 6028f05b
 
     @cache
     def _list_files(self) -> List[RemoteFile]:
