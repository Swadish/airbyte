--- conflicted
+++ resolved
@@ -1,9 +1,8 @@
 # Changelog
 
-<<<<<<< HEAD
-## 0.53.10
+## 0.57.9
 File CDK: Added logic to raise the `RecordParseError` to `stream.default_file_based_stream`, instead of silent skipping. PR: https://github.com/airbytehq/airbyte/pull/32589
-=======
+
 ## 0.57.8
 add SelectiveAuthenticator
 
@@ -60,7 +59,6 @@
 
 ## 0.54.0
 low-code: fix injection of page token if first request
->>>>>>> 78513b6b
 
 ## 0.53.9
 Fix of generate the error message using _try_get_error based on list of errors
