--- conflicted
+++ resolved
@@ -6,6 +6,7 @@
 
 from __future__ import annotations
 
+import asyncio
 from typing import TYPE_CHECKING, Callable, List
 
 import anyio
@@ -61,38 +62,6 @@
     return connector_dir.with_new_file("build.gradle", contents="\n".join(patched_gradle_file))
 
 
-<<<<<<< HEAD
-async def _patch_cat_config(context: ConnectorContext, connector_dir: Directory) -> Directory:
-    """
-    Patch the acceptance-test-config.yml file of the connector under test to use the connector image with git revision tag and not dev.
-
-
-    Underlying issue:
-        acceptance-test-config.yml targets the connector image with the dev tag by default
-        in order to make sure the correct connector image is used when running the acceptance tests we tag the connector under test image with the git revision.
-        we patch the acceptance-test-config.yml file to use the connector image with the git revision tag.
-
-    Hack:
-        This function is called by patch_connector_dir, which is called every time the connector source directory is read by the pipeline.
-
-    Args:
-        context (ConnectorContext): The initialized connector context.
-        connector_dir (Directory): The directory containing the acceptance-test-config.yml file to patch.
-    """
-    if "acceptance-test-config.yml" not in await connector_dir.entries():
-        return connector_dir
-
-    context.logger.info("Patching acceptance-test-config.yml to use connector image with git revision tag and not dev.")
-
-    patched_cat_config = deepcopy(context.connector.acceptance_test_config)
-    patched_cat_config["connector_image"] = context.connector.acceptance_test_config["connector_image"].replace(
-        ":dev", f":{context.git_revision}"
-    )
-    return connector_dir.with_new_file("acceptance-test-config.yml", contents=yaml.safe_dump(patched_cat_config))
-
-
-=======
->>>>>>> 1219e66f
 async def patch_connector_dir(context: ConnectorContext, connector_dir: Directory) -> Directory:
     """Patch a connector directory: patch cat config, gradle file and dockerfile.
 
@@ -103,10 +72,6 @@
         Directory: The directory containing the patched connector.
     """
     patched_connector_dir = await _patch_gradle_file(context, connector_dir)
-<<<<<<< HEAD
-    patched_connector_dir = await _patch_cat_config(context, patched_connector_dir)
-=======
->>>>>>> 1219e66f
     return patched_connector_dir.with_timestamps(1)
 
 
@@ -174,24 +139,18 @@
     return never_fail_exec_inner
 
 
-async def start_global_dockerd_service(dagger_client: Client, task_group: anyio.TaskGroup) -> Container:
+async def start_context_dockerd_service(context: ConnectorContext) -> Container:
     """
-    This is to get a long running dockerd service to be shared across all the connectors pipelines.
+    This is to get a long running dockerd service to be shared across all steps in a connector pipeline.
     Underlying issue:
         Using the "normal" service binding leads to restart of dockerd during pipeline run that can cause corrupted docker state
     GitHub Issue:
         https://github.com/airbytehq/airbyte/issues/27233
     """
-    dockerd_service = environments.with_dockerd_service(dagger_client, "global-docker-host")
-    main_logger.warn("Hack: starting the global dockerd service")
-    task_group.start_soon(dockerd_service.sync)
+    service_name = f"{context.connector.technical_name}-{context.git_revision}-docker-host"
+    dockerd_service = environments.with_dockerd_service(context.dagger_client, service_name)
+    main_logger.warn(f"Hack: starting the context dockerd service: {service_name}")
+    asyncio.ensure_future(dockerd_service.sync())
     # Wait for the docker service to be ready
     await anyio.sleep(10)
-    return dockerd_service
-
-
-def stop_global_dockerd_service(task_group: anyio) -> None:
-    """
-    When the connectors pipelines are done, we can stop the dockerd service by cancelling the task group in which its running.
-    """
-    task_group.cancel_scope.cancel()+    return dockerd_service