--- conflicted
+++ resolved
@@ -30,31 +30,18 @@
             .with_env_variable("CACHEBUSTER", str(uuid.uuid4()))
             .with_exec(["ls", docker_repository])
         )
-<<<<<<< HEAD
-        print("after crane ls")
-        crane_ls_exit_code = await with_exit_code(crane_ls)
-        print(f"crane ls exit code: {crane_ls_exit_code}")
-        crane_ls_stderr = await with_stderr(crane_ls)
-        print(f"crane ls stderr: {crane_ls_stderr}")
-        crane_ls_stdout = await with_stdout(crane_ls)
-        print(f"crane ls stdout: {crane_ls_stdout}")
-
-        if crane_ls_exit_code != 0:
-            if "NAME_UNKNOWN" in crane_ls_stderr:
+        try:
+            crane_ls_stdout = await crane_ls.stdout()
+            print(f"crane ls stdout: {crane_ls_stdout}")
+        except ExecError as e:
+            print(f"crane ls stderr: {e.stderr}")
+            print(f"crane ls stdout: {e.stdout}")
+            if "NAME_UNKNOWN" in e.stderr:
                 print(f"got name_unknown for {docker_repository}")
                 return StepResult(self, status=StepStatus.SUCCESS, stdout=f"The docker repository {docker_repository} does not exist.")
             else:
                 print("not name_unknown")
-                return StepResult(self, status=StepStatus.FAILURE, stderr=crane_ls_stderr, stdout=crane_ls_stdout)
-=======
-        try:
-            crane_ls_stdout = await crane_ls.stdout()
-        except ExecError as e:
-            if "NAME_UNKNOWN" in e.stderr:
-                return StepResult(self, status=StepStatus.SUCCESS, stdout=f"The docker repository {docker_repository} does not exist.")
-            else:
                 return StepResult(self, status=StepStatus.FAILURE, stderr=e.stderr, stdout=e.stdout)
->>>>>>> 84858842
         else:  # The docker repo exists and ls was successful
             existing_tags = crane_ls_stdout.split("\n")
             docker_tag_already_exists = docker_tag in existing_tags
