--- conflicted
+++ resolved
@@ -13,20 +13,14 @@
 from source_asana.oauth import AsanaOauth2Authenticator
 
 from .streams import (
-<<<<<<< HEAD
-=======
     Attachments,
     AttachmentsCompact,
->>>>>>> c201496a
     CustomFields,
     Projects,
     Sections,
     SectionsCompact,
     Stories,
-<<<<<<< HEAD
     StoriesCompact,
-=======
->>>>>>> c201496a
     Tags,
     Tasks,
     TeamMemberships,
