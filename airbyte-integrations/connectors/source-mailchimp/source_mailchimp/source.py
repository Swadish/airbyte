#
# Copyright (c) 2023 Airbyte, Inc., all rights reserved.
#


import base64
from typing import Any, List, Mapping, Tuple

import requests
from airbyte_cdk import AirbyteLogger
from airbyte_cdk.sources import AbstractSource
from airbyte_cdk.sources.streams import Stream
from airbyte_cdk.sources.streams.http.auth import TokenAuthenticator
from requests.auth import AuthBase

from .streams import (
    Automations,
    Campaigns,
    EmailActivity,
    InterestCategories,
    Interests,
    ListMembers,
    Lists,
    Reports,
<<<<<<< HEAD
=======
    SegmentMembers,
>>>>>>> 40a74c79
    Segments,
    Tags,
    Unsubscribes,
)


class MailChimpAuthenticator:
    @staticmethod
    def get_oauth_data_center(access_token: str) -> str:
        """
        Every Mailchimp API request must be sent to a specific data center.
        The data center is already embedded in API keys, but not OAuth access tokens.
        This method retrieves the data center for OAuth credentials.
        """
        try:
            response = requests.get(
                "https://login.mailchimp.com/oauth2/metadata", headers={"Authorization": "OAuth {}".format(access_token)}
            )

            # Requests to this endpoint will return a 200 status code even if the access token is invalid.
            error = response.json().get("error")
            if error == "invalid_token":
                raise ValueError("The access token you provided was invalid. Please check your credentials and try again.")
            return response.json()["dc"]

        # Handle any other exceptions that may occur.
        except Exception as e:
            raise Exception(f"An error occured while retrieving the data center for your account. \n {repr(e)}")

    def get_auth(self, config: Mapping[str, Any]) -> AuthBase:
        authorization = config.get("credentials", {})
        auth_type = authorization.get("auth_type")
        if auth_type == "apikey" or not authorization:
            # API keys have the format <key>-<data_center>.
            # See https://mailchimp.com/developer/marketing/docs/fundamentals/#api-structure
            apikey = authorization.get("apikey") or config.get("apikey")
            if not apikey:
                raise Exception("Please provide a valid API key for authentication.")
            auth_string = f"anystring:{apikey}".encode("utf8")
            b64_encoded = base64.b64encode(auth_string).decode("utf8")
            auth = TokenAuthenticator(token=b64_encoded, auth_method="Basic")
            auth.data_center = apikey.split("-").pop()

        elif auth_type == "oauth2.0":
            access_token = authorization["access_token"]
            auth = TokenAuthenticator(token=access_token, auth_method="Bearer")
            auth.data_center = self.get_oauth_data_center(access_token)

        else:
            raise Exception(f"Invalid auth type: {auth_type}")

        return auth


class SourceMailchimp(AbstractSource):
    def check_connection(self, logger: AirbyteLogger, config: Mapping[str, Any]) -> Tuple[bool, Any]:
        try:
            authenticator = MailChimpAuthenticator().get_auth(config)
            response = requests.get(
                f"https://{authenticator.data_center}.api.mailchimp.com/3.0/ping", headers=authenticator.get_auth_header()
            )

            # A successful response will return a simple JSON object with a single key: health_status.
            # Otherwise, errors are returned as a JSON object with keys:
            # {type, title, status, detail, instance}

            if not response.json().get("health_status"):
                error_title = response.json().get("title", "Unknown Error")
                error_details = response.json().get("details", "An unknown error occurred. Please verify your credentials and try again.")
                return False, f"Encountered an error while connecting to Mailchimp. Type: {error_title}. Details: {error_details}"
            return True, None

        # Handle any other exceptions that may occur.
        except Exception as e:
            return False, repr(e)

    def streams(self, config: Mapping[str, Any]) -> List[Stream]:
        authenticator = MailChimpAuthenticator().get_auth(config)
        campaign_id = config.get("campaign_id")

        lists = Lists(authenticator=authenticator)
        interest_categories = InterestCategories(authenticator=authenticator, parent=lists)

        return [
            Automations(authenticator=authenticator),
            Campaigns(authenticator=authenticator),
            EmailActivity(authenticator=authenticator, campaign_id=campaign_id),
            interest_categories,
            Interests(authenticator=authenticator, parent=interest_categories),
            lists,
            ListMembers(authenticator=authenticator),
            Reports(authenticator=authenticator),
            SegmentMembers(authenticator=authenticator),
            Segments(authenticator=authenticator),
            Tags(authenticator=authenticator, parent=lists),
            Unsubscribes(authenticator=authenticator, campaign_id=campaign_id),
        ]<|MERGE_RESOLUTION|>--- conflicted
+++ resolved
@@ -22,10 +22,7 @@
     ListMembers,
     Lists,
     Reports,
-<<<<<<< HEAD
-=======
     SegmentMembers,
->>>>>>> 40a74c79
     Segments,
     Tags,
     Unsubscribes,
