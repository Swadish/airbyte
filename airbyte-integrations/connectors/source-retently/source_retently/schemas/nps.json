--- conflicted
+++ resolved
@@ -1,54 +1,35 @@
 {
-<<<<<<< HEAD
-    "type": "object",
-    "properties": {
-      "score": {
-        "type": ["integer", "null"]
-      },
-      "scoreSum": {
-        "type": ["integer", "null"]
-      },
-      "metricsType": {
-        "type": ["string", "null"]
-      },
-      "promoters": {
-        "type": ["integer", "null"]
-      },
-      "passives": {
-        "type": ["integer", "null"]
-      },
-      "detractors": {
-        "type": ["integer", "null"]
-      },
-      "promotersCount": {
-        "type": ["integer", "null"]
-      },
-      "passivesCount": {
-        "type": ["integer", "null"]
-      },
-      "detractorsCount": {
-        "type": ["integer", "null"]
-      },
-      "totalResponses": {
-        "type": ["integer", "null"]
-      }
+  "type": "object",
+  "properties": {
+    "score": {
+      "type": ["integer", "null"]
+    },
+    "scoreSum": {
+      "type": ["integer", "null"]
+    },
+    "metricsType": {
+      "type": ["string", "null"]
+    },
+    "promoters": {
+      "type": ["integer", "null"]
+    },
+    "passives": {
+      "type": ["integer", "null"]
+    },
+    "detractors": {
+      "type": ["integer", "null"]
+    },
+    "promotersCount": {
+      "type": ["integer", "null"]
+    },
+    "passivesCount": {
+      "type": ["integer", "null"]
+    },
+    "detractorsCount": {
+      "type": ["integer", "null"]
+    },
+    "totalResponses": {
+      "type": ["integer", "null"]
     }
   }
-=======
-  "$schema": "http://json-schema.org/draft-07/schema#",
-  "type": "object",
-  "additionalProperties": true,
-  "properties": {
-    "score": { "type": "integer" },
-    "scoreSum": { "type": "integer" },
-    "metricsType": { "type": "string" },
-    "promoters": { "type": "integer" },
-    "passives": { "type": "integer" },
-    "detractors": { "type": "integer" },
-    "promotersCount": { "type": "integer" },
-    "passivesCount": { "type": "integer" },
-    "detractorsCount": { "type": "integer" },
-    "totalResponses": { "type": "integer" }
-  }
-}
->>>>>>> cf590d76
+}