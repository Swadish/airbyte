--- conflicted
+++ resolved
@@ -32,12 +32,9 @@
     Transcriptions,
     UsageRecords,
     UsageTriggers,
-<<<<<<< HEAD
     UserConversations,
     Users,
-=======
     VerifyServices,
->>>>>>> 4dcb22d0
 )
 
 
@@ -105,13 +102,7 @@
         (UsageRecords),
         (UsageTriggers),
         (Conversations),
-        (ConversationParticipants),
-<<<<<<< HEAD
-        (Users),
-        (UserConversations),
-=======
-        (VerifyServices),
->>>>>>> 4dcb22d0
+        (ConversationParticipants)
     ],
 )
 def test_streams(stream_cls, config):
