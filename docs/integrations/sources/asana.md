--- conflicted
+++ resolved
@@ -39,9 +39,9 @@
 ## Supported Streams
 - [Attachments](https://developers.asana.com/docs/attachments)
 - [Custom fields](https://developers.asana.com/docs/custom-fields)
-- [PortfolioMemberships](https://developers.asana.com/reference/portfolio-memberships)
 - [Projects](https://developers.asana.com/docs/projects)
 - [Portfolios](https://developers.asana.com/docs/portfolios)
+- [PortfolioMemberships](https://developers.asana.com/reference/portfolio-memberships)
 - [Sections](https://developers.asana.com/docs/sections)
 - [Stories](https://developers.asana.com/docs/stories)
 - [Tags](https://developers.asana.com/docs/tags)
@@ -70,11 +70,8 @@
 
 | Version | Date       | Pull Request                                             | Subject                                                           |
 | :------ | :--------- | :------------------------------------------------------- | :---------------------------------------------------------------- |
-<<<<<<< HEAD
-| 0.4.1   | 2023-10-29 | [31110](https://github.com/airbytehq/airbyte/pull/31110) | Add new stream Portfolio Memberships with Parent Portfolio           |
-=======
+| 0.6.0   | 2023-11-03 | [31110](https://github.com/airbytehq/airbyte/pull/31110) | Add new stream Portfolio Memberships with Parent Portfolio        |
 | 0.5.0   | 2023-10-30 | [31114](https://github.com/airbytehq/airbyte/pull/31114) | Add Portfolios stream |
->>>>>>> 827d5a4a
 | 0.4.0   | 2023-10-24 | [31084](https://github.com/airbytehq/airbyte/pull/31084) | Add StoriesCompact stream                                         |
 | 0.3.0   | 2023-10-24 | [31634](https://github.com/airbytehq/airbyte/pull/31634) | Add OrganizationExports stream                                    |
 | 0.2.0   | 2023-10-17 | [31090](https://github.com/airbytehq/airbyte/pull/31090) | Add Attachments stream                                            |
