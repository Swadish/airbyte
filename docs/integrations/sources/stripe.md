# Stripe

This page contains the setup guide and reference information for the Stripe source connector.

## Prerequisites

- Access to the Stripe account containing the data you wish to replicate

## Setup Guide

To authenticate the Stripe connector, you need to use a Stripe API key. Although you may use an existing key, we recommend that you create a new restricted key specifically for Airbyte and grant it **Read** privileges only. We also recommend granting **Read** privileges to all available permissions, and configuring the specific data you would like to replicate within Airbyte.

### Create a Stripe Secret Key

1. Log in to your [Stripe account](https://dashboard.stripe.com/login).
2. In the top navigation bar, click **Developers**.
3. In the top-left corner, click **API keys**.
4. Click **+ Create restricted key**.
5. Choose a **Key name**, and select **Read** for all available permissions.
6. Click **Create key**. You may be prompted to enter a confirmation code sent to your email address.

For more information on Stripe API Keys, see the [Stripe documentation](https://stripe.com/docs/keys).

### Set up the Stripe source connector in Airbyte

1. Log in to your [Airbyte Cloud](https://cloud.airbyte.com/workspaces) or Airbyte Open Source account.
2. In the left navigation bar, click **Sources**. In the top-right corner, click **+ New source**.
3. Find and select **Stripe** from the list of available sources.
4. For **Source name**, enter a name to help you identify this source.
5. For **Account ID**, enter your Stripe Account ID. This ID begins with `acct_`, and can be found in the top-right corner of your Stripe [account settings page](https://dashboard.stripe.com/settings/account).
6. For **Secret Key**, enter the restricted key you created for the connection.
7. For **Replication Start Date**, use the provided datepicker or enter a UTC date and time programmatically in the format `YYYY-MM-DDTHH:mm:ssZ`. The data added on and after this date will be replicated.
8. (Optional) For **Lookback Window**, you may specify a number of days from the present day to reread data. This allows the connector to retrieve data that might have been updated after its initial creation, and is useful for handling any post-transaction adjustments (such as tips, refunds, chargebacks, etc).

    - Leaving the **Lookback Window** at its default value of 0 means Airbyte will not re-export data after it has been synced.
    - Setting the **Lookback Window** to 1 means Airbyte will re-export data from the past day, capturing any changes made in the last 24 hours.
    - Setting the **Lookback Window** to 7 means Airbyte will re-export and capture any data changes within the last week.

9. (Optional) For **Data Request Window**, you may specify the time window in days used by the connector when requesting data from the Stripe API. This window defines the span of time covered in each request, with larger values encompassing more days in a single request. Generally speaking, the lack of overhead from making fewer requests means a larger window is faster to sync. However, this also means the state of the sync will persist less frequently. If an issue occurs or the sync is interrupted, a larger window means more data will need to be resynced, potentially causing a delay in the overall process.

    For example, if you are replicating three years worth of data:

    - A **Data Request Window** of 365 days means Airbyte makes 3 requests, each for a year. This is generally faster but risks needing to resync up to a year's data if the sync is interrupted.
    - A **Data Request Window** of 30 days means 36 requests, each for a month. This may be slower but minimizes the amount of data that needs to be resynced if an issue occurs.

    If you are unsure of which value to use, we recommend leaving this setting at its default value of 365 days.
10. Click **Set up source** and wait for the tests to complete.

## Supported sync modes

The Stripe source connector supports the following [sync modes](https://docs.airbyte.com/cloud/core-concepts#connection-sync-modes):

- Full Refresh
- Incremental

:::note
Since the Stripe API does not allow querying objects which were updated since the last sync, the Stripe connector uses the `created` field to query for new data in your Stripe account.
:::

## Supported streams

The Stripe source connector supports the following streams:

- [Accounts](https://stripe.com/docs/api/accounts/list) \(Incremental\)
- [Application Fees](https://stripe.com/docs/api/application_fees) \(Incremental\)
- [Application Fee Refunds](https://stripe.com/docs/api/fee_refunds/list)
- [Authorizations](https://stripe.com/docs/api/issuing/authorizations/list) \(Incremental\)
- [Balance Transactions](https://stripe.com/docs/api/balance_transactions/list) \(Incremental\)
- [Bank accounts](https://stripe.com/docs/api/customer_bank_accounts/list)
- [Cardholders](https://stripe.com/docs/api/issuing/cardholders/list) \(Incremental\)
- [Cards](https://stripe.com/docs/api/issuing/cards/list) \(Incremental\)
- [Charges](https://stripe.com/docs/api/charges/list) \(Incremental\)
  :::note
  The `amount` column defaults to the smallest currency unit. Check [the Stripe docs](https://stripe.com/docs/api/charges/object) for more details.
  :::
- [Checkout Sessions](https://stripe.com/docs/api/checkout/sessions/list)
- [Checkout Sessions Line Items](https://stripe.com/docs/api/checkout/sessions/line_items)
- [Coupons](https://stripe.com/docs/api/coupons/list) \(Incremental\)
- [Credit Notes](https://stripe.com/docs/api/credit_notes/list) \(Full Refresh\)
- [Customer Balance Transactions](https://stripe.com/docs/api/customer_balance_transactions/list)
- [Customers](https://stripe.com/docs/api/customers/list) \(Incremental\)
  :::note
  This endpoint does _not_ include deleted customers
  :::
- [Disputes](https://stripe.com/docs/api/disputes/list) \(Incremental\)
- [Early Fraud Warnings](https://stripe.com/docs/api/radar/early_fraud_warnings/list) \(Incremental\)
- [Events](https://stripe.com/docs/api/events/list) \(Incremental\)
- [File Links](https://stripe.com/docs/api/file_links/list) \(Incremental\)
- [Files](https://stripe.com/docs/api/files/list) \(Incremental\)
- [Invoice Items](https://stripe.com/docs/api/invoiceitems/list) \(Incremental\)
- [Invoice Line Items](https://stripe.com/docs/api/invoices/invoice_lines)
- [Invoices](https://stripe.com/docs/api/invoices/list) \(Incremental\)
- [Payment Intents](https://stripe.com/docs/api/payment_intents/list) \(Incremental\)
- [Payment Methods](https://stripe.com/docs/api/payment_methods/list)
- [Payouts](https://stripe.com/docs/api/payouts/list) \(Incremental\)
- [Promotion Code](https://stripe.com/docs/api/promotion_codes/list) \(Incremental\)
- [Persons](https://stripe.com/docs/api/persons/list) \(Incremental\)
- [Plans](https://stripe.com/docs/api/plans/list) \(Incremental\)
- [Prices](https://stripe.com/docs/api/prices/list) \(Incremental\)
- [Products](https://stripe.com/docs/api/products/list) \(Incremental\)
- [Refunds](https://stripe.com/docs/api/refunds/list) \(Incremental\)
- [Reviews](https://stripe.com/docs/api/radar/reviews/list) \(Incremental\)
- [Setup Attempts](https://stripe.com/docs/api/setup_attempts/list) \(Incremental\)
- [Setup Intents](https://stripe.com/docs/api/setup_intents/list) \(Incremental\)
- [Shipping Rates](https://stripe.com/docs/api/shipping_rates/list) \(Incremental\)
- [Subscription Items](https://stripe.com/docs/api/subscription_items/list)
- [Subscription Schedule](https://stripe.com/docs/api/subscription_schedules) \(Incremental\)
- [Subscriptions](https://stripe.com/docs/api/subscriptions/list) \(Incremental\)
- [Top Ups](https://stripe.com/docs/api/topups/list) \(Incremental\)
- [Transactions](https://stripe.com/docs/api/transfers/list) \(Incremental\)
- [Transfers](https://stripe.com/docs/api/transfers/list) \(Incremental\)
- [Transfer Reversals](https://stripe.com/docs/api/transfer_reversals/list)
- [Usage Records](https://stripe.com/docs/api/usage_records/subscription_item_summary_list)

:::warning
**Stripe API Restriction on Events Data**: Access to the events endpoint is [guaranteed only for the last 30 days](https://stripe.com/docs/api/events) by Stripe. If you use the Full Refresh Overwrite sync, be aware that any events data older than 30 days will be **deleted** from your target destination and replaced with the data from the last 30 days only. Use an Append sync mode to ensure historical data is retained.
:::

### Data type mapping

The [Stripe API](https://stripe.com/docs/api) uses the same [JSON Schema](https://json-schema.org/understanding-json-schema/reference/index.html) types that Airbyte uses internally \(`string`, `date-time`, `object`, `array`, `boolean`, `integer`, and `number`\), so no type conversions are performed for the Stripe connector.

### Performance considerations

The Stripe connector should not run into Stripe API limitations under normal usage. [Create an issue](https://github.com/airbytehq/airbyte/issues) if you see any rate limit issues that are not automatically retried successfully.

## Changelog

| Version | Date       | Pull Request                                             | Subject                                                                                                                                              |
<<<<<<< HEAD
|:--------|:-----------| :------------------------------------------------------- |:-----------------------------------------------------------------------------------------------------------------------------------------------------|
| 3.17.4  | 2023-08-07 | [29186](https://github.com/airbytehq/airbyte/pull/29186) | Update input field tooltips                                                                                                                          |
| 3.17.3  | 2023-08-01 | [28911](https://github.com/airbytehq/airbyte/pull/28911) | Revert 3.17.2 and fix atm_fee property                                                                                                                |
=======
|:--------|:-----------|:---------------------------------------------------------|:-----------------------------------------------------------------------------------------------------------------------------------------------------|
| 3.17.4  | 2023-08-15 | [00000](https://github.com/airbytehq/airbyte/pull/00000) | Revert 3.17.3                                                                                                                                        |
| 3.17.3  | 2023-08-01 | [28911](https://github.com/airbytehq/airbyte/pull/28911) | Revert 3.17.2 and fix atm_fee property                                                                                                               |
>>>>>>> c54ec9d9
| 3.17.2  | 2023-08-01 | [28911](https://github.com/airbytehq/airbyte/pull/28911) | Fix stream schemas, remove custom 403 error handling                                                                                                 |
| 3.17.1  | 2023-08-01 | [28887](https://github.com/airbytehq/airbyte/pull/28887) | Fix `Invoices` schema                                                                                                                                |
| 3.17.0  | 2023-07-28 | [26127](https://github.com/airbytehq/airbyte/pull/26127) | Add `Prices` stream                                                                                                                                  |
| 3.16.0  | 2023-07-27 | [28776](https://github.com/airbytehq/airbyte/pull/28776) | Add new fields to stream schemas                                                                                                                     |
| 3.15.0  | 2023-07-09 | [28709](https://github.com/airbytehq/airbyte/pull/28709) | Remove duplicate streams                                                                                                                             |
| 3.14.0  | 2023-07-09 | [27217](https://github.com/airbytehq/airbyte/pull/27217) | Add `ShippingRates` stream                                                                                                                           |
| 3.13.0  | 2023-07-18 | [28466](https://github.com/airbytehq/airbyte/pull/28466) | Pin source API version                                                                                                                               |
| 3.12.0  | 2023-05-20 | [26208](https://github.com/airbytehq/airbyte/pull/26208) | Add new stream `Persons`                                                                                                                             |
| 3.11.0  | 2023-06-26 | [27734](https://github.com/airbytehq/airbyte/pull/27734) | License Update: Elv2 stream                                                                                                                          |
| 3.10.0  | 2023-06-22 | [27132](https://github.com/airbytehq/airbyte/pull/27132) | Add `CreditNotes` stream                                                                                                                             |
| 3.9.1   | 2023-06-20 | [27522](https://github.com/airbytehq/airbyte/pull/27522) | Fix formatting                                                                                                                                       |
| 3.9.0   | 2023-06-19 | [27362](https://github.com/airbytehq/airbyte/pull/27362) | Add new Streams: Transfer Reversals, Setup Attempts, Usage Records, Transactions                                                                     |
| 3.8.0   | 2023-06-12 | [27238](https://github.com/airbytehq/airbyte/pull/27238) | Add `Topups` stream; Add `Files` stream; Add `FileLinks` stream                                                                                      |
| 3.7.0   | 2023-06-06 | [27083](https://github.com/airbytehq/airbyte/pull/27083) | Add new Streams: Authorizations, Cardholders, Cards, Payment Methods, Reviews                                                                        |
| 3.6.0   | 2023-05-24 | [25893](https://github.com/airbytehq/airbyte/pull/25893) | Add `ApplicationFeesRefunds` stream with parent `ApplicationFees`                                                                                    |
| 3.5.0   | 2023-05-20 | [22859](https://github.com/airbytehq/airbyte/pull/22859) | Add stream `Early Fraud Warnings`                                                                                                                    |
| 3.4.3   | 2023-05-10 | [25965](https://github.com/airbytehq/airbyte/pull/25965) | Fix Airbyte date-time data-types                                                                                                                     |
| 3.4.2   | 2023-05-04 | [25795](https://github.com/airbytehq/airbyte/pull/25795) | Added `CDK TypeTransformer` to guarantee declared JSON Schema data-types                                                                             |
| 3.4.1   | 2023-04-24 | [23389](https://github.com/airbytehq/airbyte/pull/23389) | Add `customer_tax_ids` to `Invoices`                                                                                                                 |
| 3.4.0   | 2023-03-20 | [23963](https://github.com/airbytehq/airbyte/pull/23963) | Add `SetupIntents` stream                                                                                                                            |
| 3.3.0   | 2023-04-12 | [25136](https://github.com/airbytehq/airbyte/pull/25136) | Add stream `Accounts`                                                                                                                                |
| 3.2.0   | 2023-04-10 | [23624](https://github.com/airbytehq/airbyte/pull/23624) | Add new stream `Subscription Schedule`                                                                                                               |
| 3.1.0   | 2023-03-10 | [19906](https://github.com/airbytehq/airbyte/pull/19906) | Expand `tiers` when syncing `Plans` streams                                                                                                          |
| 3.0.5   | 2023-03-25 | [22866](https://github.com/airbytehq/airbyte/pull/22866) | Specified date formatting in specification                                                                                                           |
| 3.0.4   | 2023-03-24 | [24471](https://github.com/airbytehq/airbyte/pull/24471) | Fix stream slices for single sliced streams                                                                                                          |
| 3.0.3   | 2023-03-17 | [24179](https://github.com/airbytehq/airbyte/pull/24179) | Get customer's attributes safely                                                                                                                     |
| 3.0.2   | 2023-03-13 | [24051](https://github.com/airbytehq/airbyte/pull/24051) | Cache `customers` stream; Do not request transactions of customers with zero balance.                                                                |
| 3.0.1   | 2023-02-22 | [22898](https://github.com/airbytehq/airbyte/pull/22898) | Add missing column to Subscriptions stream                                                                                                           |
| 3.0.0   | 2023-02-21 | [23295](https://github.com/airbytehq/airbyte/pull/23295) | Fix invoice schema                                                                                                                                   |
| 2.0.0   | 2023-02-14 | [22312](https://github.com/airbytehq/airbyte/pull/22312) | Another fix of `Invoices` stream schema + Remove http urls from openapi_spec.json                                                                    |
| 1.0.2   | 2023-02-09 | [22659](https://github.com/airbytehq/airbyte/pull/22659) | Set `AvailabilityStrategy` for all streams                                                                                                           |
| 1.0.1   | 2023-01-27 | [22042](https://github.com/airbytehq/airbyte/pull/22042) | Set `AvailabilityStrategy` for streams explicitly to `None`                                                                                          |
| 1.0.0   | 2023-01-25 | [21858](https://github.com/airbytehq/airbyte/pull/21858) | Update the `Subscriptions` and `Invoices` stream schemas                                                                                             |
| 0.1.40  | 2022-10-20 | [18228](https://github.com/airbytehq/airbyte/pull/18228) | Update the `PaymentIntents` stream schema                                                                                                            |
| 0.1.39  | 2022-09-28 | [17304](https://github.com/airbytehq/airbyte/pull/17304) | Migrate to per-stream states.                                                                                                                        |
| 0.1.38  | 2022-09-09 | [16537](https://github.com/airbytehq/airbyte/pull/16537) | Fix `redeem_by` field type for `customers` stream                                                                                                    |
| 0.1.37  | 2022-08-16 | [15686](https://github.com/airbytehq/airbyte/pull/15686) | Fix the bug when the stream couldn't be fetched due to limited permission set, if so - it should be skipped                                          |
| 0.1.36  | 2022-08-04 | [15292](https://github.com/airbytehq/airbyte/pull/15292) | Implement slicing                                                                                                                                    |
| 0.1.35  | 2022-07-21 | [14924](https://github.com/airbytehq/airbyte/pull/14924) | Remove `additionalProperties` field from spec and schema                                                                                             |
| 0.1.34  | 2022-07-01 | [14357](https://github.com/airbytehq/airbyte/pull/14357) | Add external account streams -                                                                                                                       |
| 0.1.33  | 2022-06-06 | [13449](https://github.com/airbytehq/airbyte/pull/13449) | Add semi-incremental support for CheckoutSessions and CheckoutSessionsLineItems streams, fixed big in StripeSubStream, added unittests, updated docs |
| 0.1.32  | 2022-04-30 | [12500](https://github.com/airbytehq/airbyte/pull/12500) | Improve input configuration copy                                                                                                                     |
| 0.1.31  | 2022-04-20 | [12230](https://github.com/airbytehq/airbyte/pull/12230) | Update connector to use a `spec.yaml`                                                                                                                |
| 0.1.30  | 2022-03-21 | [11286](https://github.com/airbytehq/airbyte/pull/11286) | Minor corrections to documentation and connector specification                                                                                       |
| 0.1.29  | 2022-03-08 | [10359](https://github.com/airbytehq/airbyte/pull/10359) | Improved performance for streams with substreams: invoice_line_items, subscription_items, bank_accounts                                              |
| 0.1.28  | 2022-02-08 | [10165](https://github.com/airbytehq/airbyte/pull/10165) | Improve 404 handling for `CheckoutSessionsLineItems` stream                                                                                          |
| 0.1.27  | 2021-12-28 | [9148](https://github.com/airbytehq/airbyte/pull/9148)   | Fix `date`, `arrival\_date` fields                                                                                                                   |
| 0.1.26  | 2021-12-21 | [8992](https://github.com/airbytehq/airbyte/pull/8992)   | Fix type `events.request` in schema                                                                                                                  |
| 0.1.25  | 2021-11-25 | [8250](https://github.com/airbytehq/airbyte/pull/8250)   | Rearrange setup fields                                                                                                                               |
| 0.1.24  | 2021-11-08 | [7729](https://github.com/airbytehq/airbyte/pull/7729)   | Include tax data in `checkout_sessions_line_items` stream                                                                                            |
| 0.1.23  | 2021-11-08 | [7729](https://github.com/airbytehq/airbyte/pull/7729)   | Correct `payment_intents` schema                                                                                                                     |
| 0.1.22  | 2021-11-05 | [7345](https://github.com/airbytehq/airbyte/pull/7345)   | Add 3 new streams                                                                                                                                    |
| 0.1.21  | 2021-10-07 | [6841](https://github.com/airbytehq/airbyte/pull/6841)   | Fix missing `start_date` argument + update json files for SAT                                                                                        |
| 0.1.20  | 2021-09-30 | [6017](https://github.com/airbytehq/airbyte/pull/6017)   | Add lookback_window_days parameter                                                                                                                   |
| 0.1.19  | 2021-09-27 | [6466](https://github.com/airbytehq/airbyte/pull/6466)   | Use `start_date` parameter in incremental streams                                                                                                    |
| 0.1.18  | 2021-09-14 | [6004](https://github.com/airbytehq/airbyte/pull/6004)   | Fix coupons and subscriptions stream schemas by removing incorrect timestamp formatting                                                              |
| 0.1.17  | 2021-09-14 | [6004](https://github.com/airbytehq/airbyte/pull/6004)   | Add `PaymentIntents` stream                                                                                                                          |
| 0.1.16  | 2021-07-28 | [4980](https://github.com/airbytehq/airbyte/pull/4980)   | Remove Updated field from schemas                                                                                                                    |
| 0.1.15  | 2021-07-21 | [4878](https://github.com/airbytehq/airbyte/pull/4878)   | Fix incorrect percent_off and discounts data filed types                                                                                             |
| 0.1.14  | 2021-07-09 | [4669](https://github.com/airbytehq/airbyte/pull/4669)   | Subscriptions Stream now returns all kinds of subscriptions \(including expired and canceled\)                                                       |
| 0.1.13  | 2021-07-03 | [4528](https://github.com/airbytehq/airbyte/pull/4528)   | Remove regex for acc validation                                                                                                                      |
| 0.1.12  | 2021-06-08 | [3973](https://github.com/airbytehq/airbyte/pull/3973)   | Add `AIRBYTE_ENTRYPOINT` for Kubernetes support                                                                                                      |
| 0.1.11  | 2021-05-30 | [3744](https://github.com/airbytehq/airbyte/pull/3744)   | Fix types in schema                                                                                                                                  |
| 0.1.10  | 2021-05-28 | [3728](https://github.com/airbytehq/airbyte/pull/3728)   | Update data types to be number instead of int                                                                                                        |
| 0.1.9   | 2021-05-13 | [3367](https://github.com/airbytehq/airbyte/pull/3367)   | Add acceptance tests for connected accounts                                                                                                          |
| 0.1.8   | 2021-05-11 | [3566](https://github.com/airbytehq/airbyte/pull/3368)   | Bump CDK connectors                                                                                                                                  |<|MERGE_RESOLUTION|>--- conflicted
+++ resolved
@@ -127,15 +127,10 @@
 ## Changelog
 
 | Version | Date       | Pull Request                                             | Subject                                                                                                                                              |
-<<<<<<< HEAD
 |:--------|:-----------| :------------------------------------------------------- |:-----------------------------------------------------------------------------------------------------------------------------------------------------|
-| 3.17.4  | 2023-08-07 | [29186](https://github.com/airbytehq/airbyte/pull/29186) | Update input field tooltips                                                                                                                          |
-| 3.17.3  | 2023-08-01 | [28911](https://github.com/airbytehq/airbyte/pull/28911) | Revert 3.17.2 and fix atm_fee property                                                                                                                |
-=======
-|:--------|:-----------|:---------------------------------------------------------|:-----------------------------------------------------------------------------------------------------------------------------------------------------|
+| 3.17.5  | 2023-08-24 | [29186](https://github.com/airbytehq/airbyte/pull/29186) | Update input field tooltips                                                                                                                          |
 | 3.17.4  | 2023-08-15 | [00000](https://github.com/airbytehq/airbyte/pull/00000) | Revert 3.17.3                                                                                                                                        |
 | 3.17.3  | 2023-08-01 | [28911](https://github.com/airbytehq/airbyte/pull/28911) | Revert 3.17.2 and fix atm_fee property                                                                                                               |
->>>>>>> c54ec9d9
 | 3.17.2  | 2023-08-01 | [28911](https://github.com/airbytehq/airbyte/pull/28911) | Fix stream schemas, remove custom 403 error handling                                                                                                 |
 | 3.17.1  | 2023-08-01 | [28887](https://github.com/airbytehq/airbyte/pull/28887) | Fix `Invoices` schema                                                                                                                                |
 | 3.17.0  | 2023-07-28 | [26127](https://github.com/airbytehq/airbyte/pull/26127) | Add `Prices` stream                                                                                                                                  |
