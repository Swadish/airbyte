--- conflicted
+++ resolved
@@ -36,19 +36,12 @@
 [Campaigns](https://mailchimp.com/developer/marketing/api/campaigns/get-campaign-info/)
 [Email Activity](https://mailchimp.com/developer/marketing/api/email-activity-reports/list-email-activity/)
 [Interests](https://mailchimp.com/developer/marketing/api/interests/list-interests-in-category/)
-<<<<<<< HEAD
-[InterestCategories](https://mailchimp.com/developer/marketing/api/interest-categories/list-interest-categories/)
-=======
 [Interest Categories](https://mailchimp.com/developer/marketing/api/interest-categories/list-interest-categories/)
->>>>>>> 40a74c79
 [Lists](https://mailchimp.com/developer/api/marketing/lists/get-list-info)
 [List Members](https://mailchimp.com/developer/marketing/api/list-members/list-members-info/)
 [Reports](https://mailchimp.com/developer/marketing/api/reports/list-campaign-reports/)
 [Segments](https://mailchimp.com/developer/marketing/api/list-segments/list-segments/)
-<<<<<<< HEAD
-=======
 [Segment Members](https://mailchimp.com/developer/marketing/api/list-segment-members/list-members-in-segment/)
->>>>>>> 40a74c79
 [Tags](https://mailchimp.com/developer/marketing/api/lists-tags-search/search-for-tags-on-a-list-by-name/)
 [Unsubscribes](https://mailchimp.com/developer/marketing/api/unsub-reports/list-unsubscribed-members/)
 
@@ -85,10 +78,7 @@
 
 | Version | Date       | Pull Request                                             | Subject                                                                    |
 |---------|------------|----------------------------------------------------------|----------------------------------------------------------------------------|
-<<<<<<< HEAD
-=======
 | 0.10.0  | 2023-11-23 | [32782](https://github.com/airbytehq/airbyte/pull/32782) | Add SegmentMembers stream                                                  |
->>>>>>> 40a74c79
 | 0.9.0   | 2023-11-17 | [32218](https://github.com/airbytehq/airbyte/pull/32218) | Add Interests, InterestCategories, Tags streams                            |
 | 0.8.3   | 2023-11-15 | [32543](https://github.com/airbytehq/airbyte/pull/32543) | Handle empty datetime fields in Reports stream                             |
 | 0.8.2   | 2023-11-13 | [32466](https://github.com/airbytehq/airbyte/pull/32466) | Improve error handling during connection check                             |
