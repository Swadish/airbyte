--- conflicted
+++ resolved
@@ -26,13 +26,11 @@
 
   public static final String FIELD_SELECTION_WORKSPACES = "FIELD_SELECTION_WORKSPACES";
 
-<<<<<<< HEAD
   private static final String ROUTE_TO_WORKSPACE_GEOGRAPHY_ENABLED = "ROUTE_TO_WORKSPACE_GEOGRAPHY_ENABLED";
   private static final String ROUTE_TASK_QUEUE_FOR_WORKSPACE_ALLOWLIST = "ROUTE_TASK_QUEUE_FOR_WORKSPACE_ALLOWLIST";
-=======
+
   public static final String STRICT_COMPARISON_NORMALIZATION_WORKSPACES = "STRICT_COMPARISON_NORMALIZATION_WORKSPACES";
   public static final String STRICT_COMPARISON_NORMALIZATION_TAG = "STRICT_COMPARISON_NORMALIZATION_TAG";
->>>>>>> d21068c9
 
   @Override
   public boolean autoDisablesFailingConnections() {
@@ -77,7 +75,6 @@
   }
 
   @Override
-<<<<<<< HEAD
   public boolean routeTaskQueueForWorkspaceEnabled() {
     return getEnvOrDefault(ROUTE_TO_WORKSPACE_GEOGRAPHY_ENABLED, false, Boolean::parseBoolean);
   }
@@ -86,7 +83,7 @@
   public Set<String> routeTaskQueueForWorkspaceAllowList() {
     return getEnvOrDefault(ROUTE_TASK_QUEUE_FOR_WORKSPACE_ALLOWLIST, new HashSet<>(),
         (arg) -> Arrays.stream(arg.split(",")).collect(Collectors.toSet()));
-=======
+
   public String strictComparisonNormalizationWorkspaces() {
     return getEnvOrDefault(STRICT_COMPARISON_NORMALIZATION_WORKSPACES, "", (arg) -> arg);
   }
@@ -94,7 +91,6 @@
   @Override
   public String strictComparisonNormalizationTag() {
     return getEnvOrDefault(STRICT_COMPARISON_NORMALIZATION_TAG, "strict_comparison", (arg) -> arg);
->>>>>>> d21068c9
   }
 
   // TODO: refactor in order to use the same method than the ones in EnvConfigs.java
